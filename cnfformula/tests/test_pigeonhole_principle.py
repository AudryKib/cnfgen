--- conflicted
+++ resolved
@@ -5,15 +5,7 @@
 
 from . import TestCNFBase
 from .test_commandline_helper import TestCommandline
-<<<<<<< HEAD
-
-import unittest
-import networkx as nx
-from itertools import permutations, product, chain
-from .satisfiable import evaluate_cnf
-=======
 from .test_graph_helper import complete_bipartite_graph_proper
->>>>>>> 99022891
 
 class TestPigeonholePrinciple(TestCNFBase):
     def test_empty(self):
@@ -116,45 +108,7 @@
         -3 -4 0
         """
         self.assertCnfEqualsDimacs(F,dimacs)
-<<<<<<< HEAD
-
-    def test_one_pigeon_unmatched(self):
-        pigeons = 6
-        holes = 5
-        F = PigeonholePrinciple(pigeons, holes)
-        for pi in permutations(range(pigeons),holes):
-            assignment = {
-                'p_{{{0},{1}}}'.format(p+1,h+1) : (pi[h]==p)
-                for p,h in product(range(pigeons),range(holes))
-            }
-            satisfied,falsified,undefined = evaluate_cnf(F,assignment)
-            self.assertEquals(len(falsified),1)
-            self.assertEquals(len(undefined),0)
-
-    def test_one_hole_overfull(self):
-        pigeons = 5
-        holes = 4
-        F = PigeonholePrinciple(pigeons, holes)
-        for extra in range(holes):
-            destinations = chain(range(holes),[extra])
-            for pi in permutations(destinations):
-                assignment = {
-                    'p_{{{0},{1}}}'.format(p+1,h+1) : (pi[p]==h)
-                    for p,h in product(range(pigeons),range(holes))
-                }
-                satisfied,falsified,undefined = evaluate_cnf(F,assignment)
-                self.assertEquals(len(falsified),1)
-                self.assertEquals(len(undefined),0)
-
-def complete_bipartite_graph_proper(n,m):
-    g = nx.complete_bipartite_graph(n,m)
-    values = {k:v for (k,v) in enumerate([0]*n + [1]*m)}
-    nx.set_node_attributes(g, 'bipartite', values)
-    return g
-
-=======
         
->>>>>>> 99022891
 class TestGraphPigeonholePrinciple(TestCNFBase):
     def test_empty(self):
         G = CNF()
